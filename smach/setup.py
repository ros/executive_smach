--- conflicted
+++ resolved
@@ -3,12 +3,7 @@
 from glob import glob
 from setuptools import setup
 
-<<<<<<< HEAD
-from setuptools import setup
-from catkin_pkg.python_setup import generate_distutils_setup
-=======
 package_name = 'smach'
->>>>>>> b4473d72
 
 setup(
     name=package_name,
