import roslib; roslib.load_manifest('smach_ros')
import rospy

import copy
import threading
import traceback

from actionlib.simple_action_server import SimpleActionServer
from smach_msgs.msg import *
import smach

__all__ = ['ActionServerWrapper']

class ActionServerWrapper():
    """SMACH container wrapper with actionlib ActionServer.

    Use this class to associate an action server with a smach
    L{StateMachine<smach.state_machine.StateMachine>}. This allows invocation
    of the state machine over the actionlib API/protocol.

    This class delegates to a provided SMACH container and associates it with an
    action server. The user can specify lists of outcomes which correspond to
    different action result statuses (SUCCEEDED, ABORTED, PREEMPTED). Once the
    delegate state machine leaves one of these outcomes, this wrapper class will
    cause the state machine to terminate, and cause the action server to return
    a result.

    Note that this class does not inherit from L{smach.State<smach.State>} and
    can only be used as a top-level container.
    """

    def __init__(self,
            server_name, action_spec,
            wrapped_container,
            succeeded_outcomes = [],
            aborted_outcomes = [],
            preempted_outcomes = [],
            goal_key = 'action_goal',
            feedback_key = 'action_feedback',
            result_key = 'action_result',
            goal_slots_map = {},
            feedback_slots_map = {},
            result_slots_map = {},
            expand_goal_slots = False,
            pack_result_slots = False
            ):
        """Constructor.

        @type server_name: string
        @param server_name: The name of the action server that this container will
        present.

        @type action_spec: actionlib action msg
        @param action_spec: The type of action this server will present

        @type wrapped_container: L{StateMachine}
        @param wrapped_container: The state machine to manipulate

        @type succeeded_outcomes: array of strings
        @param succeeded_outcomes: Array of terminal state labels which, when left,
        should cause the action server to return SUCCEEDED as a result status.

        @type aborted_outcomes: array of strings
        @param aborted_outcomes: Array of terminal state labels which, when left,
        should cause the action server to return ABORTED as a result status.

        @type preempted_outcomes: array of strings
        @param preempted_outcomes: Array of terminal state labels which, when left,
        should cause the action server to return PREEMPTED as a result status.

        @type goal_key: string
        @param goal_key: The userdata key into which the action goal should be
        stuffed when the action server receives one.

        @type feedback_key: string
        @param feedback_key: The userdata key into which the SMACH container
        can put feedback information relevant to the action.

        @type result_key: string
        @param result_key: The userdata key into which the SMACH container
        can put result information from this action.
        """

        # Store state machine
        self.wrapped_container = wrapped_container
        """State machine that this wrapper talks to."""

        # Register state machine callbacks
        self.wrapped_container.register_transition_cb(self.transition_cb)
        self.wrapped_container.register_termination_cb(self.termination_cb)

        # Grab reference to state machine user data (the user data in the children
        # states scope)
        self.userdata = smach.UserData()

        # Store special userdata keys
        self._goal_key = goal_key
        self._feedback_key = feedback_key
        self._result_key = result_key

        self._goal_slots_map = goal_slots_map
        self._feedback_slots_map = feedback_slots_map
        self._result_slots_map = result_slots_map

        self._expand_goal_slots = expand_goal_slots
        self._pack_result_slots = pack_result_slots

        # Store goal, result, and feedback types
        self.userdata[self._goal_key] = copy.copy(action_spec().action_goal.goal)
        self.userdata[self._result_key] = copy.copy(action_spec().action_result.result)
        self.userdata[self._feedback_key] = copy.copy(action_spec().action_feedback.feedback)

        # Action info
        self._server_name = server_name
        self._action_spec = action_spec

        # Construct action server (don't start it until later)
        self._action_server = SimpleActionServer(
                self._server_name,
                self._action_spec,
                execute_cb=self.execute_cb,
                auto_start=False)

        # Store and check the terminal outcomes
        self._succeeded_outcomes = set(succeeded_outcomes)
        self._aborted_outcomes = set(aborted_outcomes)
        self._preempted_outcomes = set(preempted_outcomes)

        # Make sure the sets are disjoint
        card_of_unions = len(self._succeeded_outcomes | self._aborted_outcomes | self._preempted_outcomes)
        sum_of_cards = (len(self._succeeded_outcomes) + len(self._aborted_outcomes) + len(self._preempted_outcomes))
        if card_of_unions != sum_of_cards:
            rospy.logerr("Succeeded, aborted, and preempted outcome lists were not mutually disjoint... expect undefined behavior.")

    def run_server(self):
        """Run the state machine as an action server.
        Note that this method does not block.
        """

        # Register action server callbacks
        #self._action_server.register_goal_callback(self.goal_cb)
        self._action_server.register_preempt_callback(self.preempt_cb)

        # Stat server (because we disabled auto-start to register the callbacks)
        self._action_server.start()

        rospy.loginfo("Started SMACH action server wrapper, adversiting as '%s'" % self._server_name)

    ### State machine callbacks
    def transition_cb(self, userdata, active_states):
        """Transition callback passed to state machine.
        This method is called each time the state machine transitions.
        """
        rospy.logdebug("Publishing action feedback.")
        # Publish action feedback
        self.publish_feedback(userdata)

    def termination_cb(self, userdata, terminal_states, container_outcome):
        """Termination callback passed to state machine.
        This callback receives the final state and state machine outcome as
        specified by the state-outcome map given to the delegate container
        on construction (see L{ActionServerWrapper.__init__}).

        Remember that in this context, the SMACH container is just a single state
        object, which has an outcome like any other state; it is this outcome on
        which we switch here. This method will determine from the state machine
        outcome which result should be returned to the action client for this goal.
        """
        rospy.logdebug("Wrapped state machine has terminated with final state: "+str(terminal_states)+" and container outcome: "+str(container_outcome))

    def publish_feedback(self, userdata):
        """Publish the feedback message in the userdata db.
        Note that this feedback is independent of smach.
        """
        if self._feedback_key in userdata:
            # This was spewing errors after the fix to ticket #5033 was submitted
            # in the case when _feedback_key is not set
            # For now, the fix is just checking if it exists, and not publishing otherwise
            # The spewage used to not happen because we were looking in self.userdata
            # and the constructor of this class sets the feedback key there to an empty struct
            # TODO figure out what the hell is going on here.
            self._action_server.publish_feedback(userdata[self._feedback_key])
        

    ### Action server callbacks
    def execute_cb(self, goal):
        """Action server goal callback
        This method is called when the action server associated with this state
        machine receives a goal. This puts the goal into the userdata,
        which is the userdata of the contained state.
        """

        # If the state machine is running, we should preempt it before executing it
        # it again.
        rospy.logdebug("Starting wrapped SMACH container") 

        # Accept goal
        #goal = self._action_server.accept_new_goal()

        # Expand the goal into the root userdata for this server
        if self._expand_goal_slots:
            for slot in goal.__slots__:
                self.userdata[slot] = getattr(goal, slot)

        # Store the goal in the container local userdate
        self.userdata[self._goal_key] = goal       

        # Store mapped goal slots in local userdata
        for from_key,to_key in ((k,self._goal_slots_map[k]) for k in self._goal_slots_map):
            self.userdata[to_key] = getattr(goal,from_key)

        # Run the state machine (this blocks)
        try:
            container_outcome = self.wrapped_container.execute(
                    smach.Remapper(
                        self.userdata,
                        self.wrapped_container.get_registered_input_keys(),
                        self.wrapped_container.get_registered_output_keys(),
                        {}))

        except smach.InvalidUserCodeError as ex:
            rospy.logerr("Exception thrown while executing wrapped container.")
            self._action_server.set_aborted()
            return
        except:
            rospy.logerr("Exception thrown:while executing wrapped container: " + traceback.format_exc())
            self._action_server.set_aborted()
            return

        # Grab the (potentially) populated result from the userdata
        result = self.userdata[self._result_key]

        # Store mapped slots in result
<<<<<<< HEAD
        for from_key, to_key in ((k, self._result_slots_map) for k in self._result_slots_map):
            setattr(result, from_key, self.userdata[to_key])
=======
        for from_key,to_key in ((k,self._result_slots_map[k]) for k in self._result_slots_map):
            setattr(result,from_key,self.userdata[to_key])
>>>>>>> 8421f93e

        # If any of the result members have been returned to the parent ud
        # scope, overwrite the ones from the full structure
        if self._pack_result_slots:
            for slot in result.__slots__:
                if slot in self.userdata:
                    setattr(result, slot, self.userdata[slot])

        # Set terminal state based on state machine state outcome
        if container_outcome in self._succeeded_outcomes:
            rospy.loginfo('SUCCEEDED')
            self._action_server.set_succeeded(result)
        elif container_outcome in self._preempted_outcomes:
            rospy.loginfo('PREEMPTED')
            self._action_server.set_preempted(result)
        else: #if container_outcome in self._aborted_outcomes:
            rospy.loginfo('ABORTED')
            self._action_server.set_aborted(result)


    def preempt_cb(self):
        """Action server preempt callback.
        This method is called when the action client preempts an active goal.

        In this case, the StateMachine needs to propagate said preemption to
        the currently active delegate action (the current state).
        """
        rospy.loginfo("Preempt on state machine requested!")
        self.wrapped_container.request_preempt()<|MERGE_RESOLUTION|>--- conflicted
+++ resolved
@@ -231,13 +231,8 @@
         result = self.userdata[self._result_key]
 
         # Store mapped slots in result
-<<<<<<< HEAD
-        for from_key, to_key in ((k, self._result_slots_map) for k in self._result_slots_map):
+        for from_key, to_key in ((k,self._result_slots_map[k]) for k in self._result_slots_map):
             setattr(result, from_key, self.userdata[to_key])
-=======
-        for from_key,to_key in ((k,self._result_slots_map[k]) for k in self._result_slots_map):
-            setattr(result,from_key,self.userdata[to_key])
->>>>>>> 8421f93e
 
         # If any of the result members have been returned to the parent ud
         # scope, overwrite the ones from the full structure
