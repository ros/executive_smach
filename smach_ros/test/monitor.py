--- conflicted
+++ resolved
@@ -16,15 +16,9 @@
     executor = SingleThreadedExecutor()
     pub = node.create_publisher(Empty, '/ping', 1)
     msg = Empty()
-<<<<<<< HEAD
-    r = rospy.Rate(10.0)
-    while not rospy.is_shutdown():
-        print("publish!")
-=======
     rate = node.create_rate(10.0)
     while rclpy.ok():
         node.get_logger().info("publish!")
->>>>>>> b4473d72
         pub.publish(msg)
         rclpy.spin_once(node, executor=executor)
         rate.sleep()
