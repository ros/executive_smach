--- conflicted
+++ resolved
@@ -3,22 +3,5 @@
   cmake_minimum_required(VERSION 2.4.6)
   include($ENV{ROS_ROOT}/core/rosbuild/rosbuild.cmake)
 
-<<<<<<< HEAD
-# Append to CPACK_SOURCE_IGNORE_FILES a semicolon-separated list of
-# directories (or patterns, but directories should suffice) that should
-# be excluded from the distro.  This is not the place to put things that
-# should be ignored everywhere, like "build" directories; that happens in
-# rosbuild/rosbuild.cmake.  Here should be listed packages that aren't
-# ready for inclusion in a distro.
-#
-# This list is combined with the list in rosbuild/rosbuild.cmake.  Note
-# that CMake 2.6 may be required to ensure that the two lists are combined
-# properly.  CMake 2.4 seems to have unpredictable scoping rules for such
-# variables.
-#list(APPEND CPACK_SOURCE_IGNORE_FILES /core/experimental)
-
-rosbuild_make_distribution(1.2.1)
-=======
   rosbuild_make_distribution(1.3.0)
-endif()
->>>>>>> d5f57c73
+endif()